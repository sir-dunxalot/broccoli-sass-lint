{
  "name": "broccoli-sass-lint",
<<<<<<< HEAD
  "version": "0.1.2",
  "description": "Pure Node.js scss/sass linting for Broccoli-based projects",
=======
  "version": "0.1.3",
  "description": "Pure Node.js sass linting for Broccoli-based projects",
>>>>>>> f4028e2b
  "main": "index.js",
  "scripts": {
    "test": "mocha tests/test"
  },
  "repository": {
    "type": "git",
    "url": "https://github.com/sir-dunxalot/broccoli-sass-lint.git"
  },
  "keywords": [
    "broccoli-plugin",
    "broccoli",
    "sass",
    "scss",
    "lint",
    "sass-lint"
  ],
  "author": "Duncan Walker",
  "license": "MIT",
  "bugs": {
    "url": "https://github.com/sir-dunxalot/broccoli-sass-lint/issues"
  },
  "devDependencies": {
    "broccoli": "^0.16.8",
    "chai": "^3.4.0",
    "mocha": "^2.3.3"
  },
  "dependencies": {
    "broccoli-filter": "^1.2.2",
    "chalk": "^1.1.1",
    "findup-sync": "^0.3.0",
    "js-string-escape": "1.0.0",
    "sass-lint": "^1.3.1"
  }
}<|MERGE_RESOLUTION|>--- conflicted
+++ resolved
@@ -1,12 +1,7 @@
 {
   "name": "broccoli-sass-lint",
-<<<<<<< HEAD
   "version": "0.1.2",
   "description": "Pure Node.js scss/sass linting for Broccoli-based projects",
-=======
-  "version": "0.1.3",
-  "description": "Pure Node.js sass linting for Broccoli-based projects",
->>>>>>> f4028e2b
   "main": "index.js",
   "scripts": {
     "test": "mocha tests/test"
